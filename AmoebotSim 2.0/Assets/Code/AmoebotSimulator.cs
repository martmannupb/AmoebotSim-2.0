--- conflicted
+++ resolved
@@ -23,21 +23,13 @@
     {
         renderSystem = new RenderSystem();
         system = new ParticleSystem(this, renderSystem);
-<<<<<<< HEAD
-        system.InitializeExample(100, 100, 0.3f, -9, -5);
-        //system.ActivateParticles();
-
-        // Activate one particle every 1000ms (only for testing)
-        //InvokeRepeating(nameof(ActivateParticle), 0.0f, 1.0f);
-        Time.fixedDeltaTime = 1f;
-=======
         //system.InitializeExample(25, 15, 0.3f, -9, -5);
         system.InitializeLineFormation(50, 0.4f);
         //system.ActivateParticles();
 
         // Activate one particle every 1000ms (only for testing)
-        InvokeRepeating(nameof(ActivateParticle), 0.0f, 0.01f);
->>>>>>> d95b285d
+        //InvokeRepeating(nameof(ActivateParticle), 0.0f, 1.0f);
+        Time.fixedDeltaTime = 0.1f;
 
 
 
