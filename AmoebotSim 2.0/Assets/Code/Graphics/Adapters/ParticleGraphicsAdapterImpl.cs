using System.Collections;
using System.Collections.Generic;
using UnityEngine;

public class ParticleGraphicsAdapterImpl : IParticleGraphicsAdapter
{

    // References
    public IParticleState particle;
    private RendererParticles renderer;

    // Data
    // Current Round
    public PositionSnap state_cur = new PositionSnap(Vector2Int.zero, Vector2Int.zero, false, -1, ParticleMovement.Contracted, 0f);
    public PositionSnap state_prev = new PositionSnap(Vector2Int.zero, Vector2Int.zero, false, -1, ParticleMovement.Contracted, 0f);

    // Graphical Data
    public int graphics_listNumber = 0;
    public int graphics_listID = 0;

    public struct PositionSnap
    {
        public Vector2Int position1;
        public Vector2Int position2;
        public bool isExpanded;
        public int globalExpansionDir;
        public ParticleMovement movement;
        public float timestamp;

        public PositionSnap(Vector2Int p1, Vector2Int p2, bool isExpanded, int globalExpansionDir, ParticleMovement movement, float timestamp)
        {
            this.position1 = p1;
            this.position2 = p2;
            this.isExpanded = isExpanded;
            this.globalExpansionDir = globalExpansionDir;
            this.movement = movement;
            this.timestamp = timestamp;
        }

        public static bool operator ==(PositionSnap s1, PositionSnap s2)
        {
            return s1.position1 == s2.position1 &&
                s1.position2 == s2.position2 &&
                s1.isExpanded == s2.isExpanded &&
                s1.globalExpansionDir == s2.globalExpansionDir &&
                s1.movement == s2.movement &&
                s1.timestamp == s2.timestamp;
        }

        public static bool operator !=(PositionSnap s1, PositionSnap s2)
        {
            return s1.position1 != s2.position1 ||
                s1.position2 != s2.position2 ||
                s1.isExpanded != s2.isExpanded ||
                s1.globalExpansionDir != s2.globalExpansionDir ||
                s1.movement != s2.movement ||
                s1.timestamp != s2.timestamp;
        }

        public static bool IsPositionEqual(PositionSnap s1, PositionSnap s2)
        {
            return s1.position1 == s2.position1 && s1.position2 == s2.position2 && s1.isExpanded == true && s2.isExpanded == true ||
                s1.position1 == s2.position1 && s1.isExpanded == false && s2.isExpanded == false;
        }
    }

    public ParticleGraphicsAdapterImpl(IParticleState particle, RendererParticles renderer)
    {
        this.particle = particle;
        this.renderer = renderer;
    }

    public void AddParticle()
    {
        renderer.Particle_Add(this);
    }

    public void Update()
    {
<<<<<<< HEAD
        // Previous Data
        state_prev = state_cur;
        // Current Data
        state_cur = new PositionSnap(particle.Head(), particle.Tail(), particle.IsExpanded(), particle.GetGlobalExpansionDir(), ParticleMovement.Contracted, Time.timeSinceLevelLoad);
        
        if(state_cur.isExpanded)
        {
            // Expanded
            if (state_prev.isExpanded) state_cur.movement = ParticleMovement.Expanded;
            else state_cur.movement = ParticleMovement.Expanding;
        }
        else
        {
            // Contracted
            if (state_prev.isExpanded)
            {
                state_cur.movement = ParticleMovement.Contracting;
                state_cur.position2 = state_prev.position2; // Tail to previous Tail
            }
            else state_cur.movement = ParticleMovement.Contracted;
        }
=======
        // Update Data
        stored_position1 = particle.Head();
        stored_position2 = particle.Tail();
        stored_isExpanded = particle.IsExpanded();
        stored_globalExpansionDir = particle.GlobalHeadDirection();
>>>>>>> d95b285d
        // Update Matrix
        if(PositionSnap.IsPositionEqual(state_cur, state_prev) == false) renderer.UpdateMatrix(this);
    }

    public void ShowParticle()
    {
        throw new System.NotImplementedException();
    }

    public void HideParticle()
    {
        throw new System.NotImplementedException();
    }

    public void RemoveParticle()
    {
        throw new System.NotImplementedException();
    }

    public enum ParticleMovement
    {
        Contracted,
        Expanded,
        Expanding,
        Contracting 
    }
}<|MERGE_RESOLUTION|>--- conflicted
+++ resolved
@@ -77,11 +77,10 @@
 
     public void Update()
     {
-<<<<<<< HEAD
         // Previous Data
         state_prev = state_cur;
         // Current Data
-        state_cur = new PositionSnap(particle.Head(), particle.Tail(), particle.IsExpanded(), particle.GetGlobalExpansionDir(), ParticleMovement.Contracted, Time.timeSinceLevelLoad);
+        state_cur = new PositionSnap(particle.Head(), particle.Tail(), particle.IsExpanded(), particle.GlobalHeadDirection(), ParticleMovement.Contracted, Time.timeSinceLevelLoad);
         
         if(state_cur.isExpanded)
         {
@@ -99,13 +98,6 @@
             }
             else state_cur.movement = ParticleMovement.Contracted;
         }
-=======
-        // Update Data
-        stored_position1 = particle.Head();
-        stored_position2 = particle.Tail();
-        stored_isExpanded = particle.IsExpanded();
-        stored_globalExpansionDir = particle.GlobalHeadDirection();
->>>>>>> d95b285d
         // Update Matrix
         if(PositionSnap.IsPositionEqual(state_cur, state_prev) == false) renderer.UpdateMatrix(this);
     }
